--- conflicted
+++ resolved
@@ -43,7 +43,22 @@
 : ${IMPALA_TOOLCHAIN=$IMPALA_HOME/toolchain}
 : ${USE_SYSTEM_GCC=0}
 
-<<<<<<< HEAD
+# Gold is available on newer systems and a full build with static linking is ~1.5 mins
+# faster using gold. A shared object build using gold is a little faster than using ld.
+: ${USE_GOLD_LINKER=false}
+
+# Override the default compiler by setting a path to the new compiler. The default
+# compiler depends on USE_SYSTEM_GCC, DISABLE_IMPALA_TOOLCHAIN, and IMPALA_GCC_VERSION.
+# The intended use case is to set the compiler to distcc, in that case the user would
+# also set IMPALA_BUILD_THREADS to increase parallelism.
+: ${IMPALA_CXX_COMPILER=default}
+
+export DISABLE_IMPALA_TOOLCHAIN
+export IMPALA_TOOLCHAIN
+export USE_SYSTEM_GCC
+export USE_GOLD_LINKER
+export IMPALA_CXX_COMPILER
+export IS_OSX=$(if [[ "$OSTYPE" == "darwin"* ]]; then echo true; else echo false; fi)
 # Disabling Tool chain for ppc
 #export USE_SYSTEM_GCC
 #export IMPALA_TOOLCHAIN
@@ -51,23 +66,6 @@
 export USE_SYSTEM_GCC=1
 export IMPALA_TOOLCHAIN=""
 export DISABLE_IMPALA_TOOLCHAIN=1
-=======
-# Gold is available on newer systems and a full build with static linking is ~1.5 mins
-# faster using gold. A shared object build using gold is a little faster than using ld.
-: ${USE_GOLD_LINKER=false}
-
-# Override the default compiler by setting a path to the new compiler. The default
-# compiler depends on USE_SYSTEM_GCC, DISABLE_IMPALA_TOOLCHAIN, and IMPALA_GCC_VERSION.
-# The intended use case is to set the compiler to distcc, in that case the user would
-# also set IMPALA_BUILD_THREADS to increase parallelism.
-: ${IMPALA_CXX_COMPILER=default}
-
-export DISABLE_IMPALA_TOOLCHAIN
-export IMPALA_TOOLCHAIN
-export USE_SYSTEM_GCC
-export USE_GOLD_LINKER
-export IMPALA_CXX_COMPILER
-export IS_OSX=$(if [[ "$OSTYPE" == "darwin"* ]]; then echo true; else echo false; fi)
 
 # To use a local build of Kudu, set KUDU_BUILD_DIR to the path Kudu was built in and
 # set KUDU_CLIENT_DIR to the path KUDU was installed in.
@@ -124,7 +122,6 @@
 
 # Always disable Kudu for now until some build problems are fixed.
 KUDU_IS_SUPPORTED=false
->>>>>>> d3993edb
 
 export CDH_MAJOR_VERSION=5
 export HADOOP_LZO=${HADOOP_LZO-$IMPALA_HOME/../Imphala_prerequisites/hadoop-lzo}
@@ -215,13 +212,9 @@
 export IMPALA_GLOG_VERSION=0.3.2
 export IMPALA_GPERFTOOLS_VERSION=2.5
 export IMPALA_GTEST_VERSION=1.6.0
-<<<<<<< HEAD
+export IMPALA_KUDU_VERSION=0.7.0.p0.425
 export IMPALA_LLVM_VERSION=3.7.0
-=======
-export IMPALA_KUDU_VERSION=0.7.0.p0.425
-export IMPALA_LLVM_VERSION=3.3
-export IMPALA_LLVM_DEBUG_VERSION=3.3
->>>>>>> d3993edb
+export IMPALA_LLVM_DEBUG_VERSION=3.7.0
 export IMPALA_LLVM_ASAN_VERSION=3.7.0
 export IMPALA_LZ4_VERSION=svn
 export IMPALA_MIN_BOOST_VERSION=1.46.0
@@ -409,13 +402,8 @@
 LD_LIBRARY_PATH="${LD_LIBRARY_PATH}:`dirname ${LIB_JAVA}`:`dirname ${LIB_JSIG}`"
 LD_LIBRARY_PATH="${LD_LIBRARY_PATH}:`dirname ${LIB_JVM}`:`dirname ${LIB_HDFS}`"
 LD_LIBRARY_PATH="${LD_LIBRARY_PATH}:${IMPALA_HOME}/be/build/debug/service"
-<<<<<<< HEAD
-LD_LIBRARY_PATH="${LD_LIBRARY_PATH}:${IMPALA_HOME}/thirdparty/snappy-${IMPALA_SNAPPY_VERSION}/build/lib"
+LD_LIBRARY_PATH="${LD_LIBRARY_PATH}:${IMPALA_SNAPPY_PATH}"
 LD_LIBRARY_PATH="${LD_LIBRARY_PATH}:$IMPALA_LZO/target"
-=======
-LD_LIBRARY_PATH="${LD_LIBRARY_PATH}:${IMPALA_SNAPPY_PATH}"
-LD_LIBRARY_PATH="${LD_LIBRARY_PATH}:$IMPALA_LZO/build"
->>>>>>> d3993edb
 
 if [[ -n "$IMPALA_TOOLCHAIN" ]]; then
   LD_LIBRARY_PATH="${LD_LIBRARY_PATH}:${IMPALA_TOOLCHAIN}/gcc-${IMPALA_GCC_VERSION}/lib64"
