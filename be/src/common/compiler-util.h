--- conflicted
+++ resolved
@@ -33,14 +33,10 @@
 #define UNLIKELY(expr) __builtin_expect(!!(expr), 0)
 
 #define PREFETCH(addr) __builtin_prefetch(addr)
-<<<<<<< HEAD
-=======
-
 /// Force inlining. The 'inline' keyword is treated by most compilers as a hint,
 /// not a command. This should be used sparingly for cases when either the function
 /// needs to be inlined for a specific reason or the compiler's heuristics make a bad
 /// decision, e.g. not inlining a small function on a hot path.
 #define ALWAYS_INLINE __attribute__((always_inline))
 
->>>>>>> d3993edb
 #endif
