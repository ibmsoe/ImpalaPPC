--- conflicted
+++ resolved
@@ -4700,11 +4700,7 @@
     exprs.clear();
     expected_offsets.clear();
     // With one expr, all offsets should be 0.
-<<<<<<< HEAD
-    expected_offsets[t.GetByteSize()] = list_of(0).convert_to_container<std::set<int> >();
-=======
     expected_offsets[t.GetByteSize()] = set<int>({0});
->>>>>>> d3993edb
     exprs.push_back(pool.Add(Literal::CreateLiteral(t, "0")));
     if (t.IsVarLenStringType()) {
       ValidateLayout(exprs, 16, 0, expected_offsets);
