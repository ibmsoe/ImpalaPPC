--- conflicted
+++ resolved
@@ -568,28 +568,16 @@
       return builder_->CreateFCmpUEQ(GetVal(), other->GetVal(), "eq");
     case TYPE_STRING:
     case TYPE_VARCHAR: {
-<<<<<<< HEAD
-      Function* eq_fn = codegen_->GetFunction(IRFunction::CODEGEN_ANYVAL_STRING_VAL_EQ);
+      Function* eq_fn =
+          codegen_->GetFunction(IRFunction::CODEGEN_ANYVAL_STRING_VAL_EQ, false);
       return builder_->CreateCall(
           eq_fn, {GetUnloweredPtr(), other->GetUnloweredPtr()}, "eq");
-    }
-    case TYPE_TIMESTAMP: {
-      Function* eq_fn =
-          codegen_->GetFunction(IRFunction::CODEGEN_ANYVAL_TIMESTAMP_VAL_EQ);
-      return builder_->CreateCall(
-          eq_fn, {GetUnloweredPtr(), other->GetUnloweredPtr()}, "eq");
-=======
-      Function* eq_fn =
-          codegen_->GetFunction(IRFunction::CODEGEN_ANYVAL_STRING_VAL_EQ, false);
-      return builder_->CreateCall2(
-          eq_fn, GetUnloweredPtr(), other->GetUnloweredPtr(), "eq");
     }
     case TYPE_TIMESTAMP: {
       Function* eq_fn =
           codegen_->GetFunction(IRFunction::CODEGEN_ANYVAL_TIMESTAMP_VAL_EQ, false);
-      return builder_->CreateCall2(
-          eq_fn, GetUnloweredPtr(), other->GetUnloweredPtr(), "eq");
->>>>>>> d3993edb
+      return builder_->CreateCall(
+          eq_fn, {GetUnloweredPtr(), other->GetUnloweredPtr()}, "eq");
     }
     default:
       DCHECK(false) << "NYI: " << type_.DebugString();
@@ -617,24 +605,14 @@
       return builder_->CreateFCmpUEQ(GetVal(), val, "cmp_raw");
     case TYPE_STRING:
     case TYPE_VARCHAR: {
-<<<<<<< HEAD
-      Function* eq_fn = codegen_->GetFunction(IRFunction::CODEGEN_ANYVAL_STRING_VALUE_EQ);
-      return builder_->CreateCall(eq_fn, {GetUnloweredPtr(), native_ptr}, "cmp_raw");
-    }
-    case TYPE_TIMESTAMP: {
-      Function* eq_fn =
-          codegen_->GetFunction(IRFunction::CODEGEN_ANYVAL_TIMESTAMP_VALUE_EQ);
-      return builder_->CreateCall(eq_fn, {GetUnloweredPtr(), native_ptr}, "cmp_raw");
-=======
       Function* eq_fn =
           codegen_->GetFunction(IRFunction::CODEGEN_ANYVAL_STRING_VALUE_EQ, false);
-      return builder_->CreateCall2(eq_fn, GetUnloweredPtr(), native_ptr, "cmp_raw");
+      return builder_->CreateCall(eq_fn, {GetUnloweredPtr(), native_ptr}, "cmp_raw");
     }
     case TYPE_TIMESTAMP: {
       Function* eq_fn =
           codegen_->GetFunction(IRFunction::CODEGEN_ANYVAL_TIMESTAMP_VALUE_EQ, false);
-      return builder_->CreateCall2(eq_fn, GetUnloweredPtr(), native_ptr, "cmp_raw");
->>>>>>> d3993edb
+      return builder_->CreateCall(eq_fn, {GetUnloweredPtr(), native_ptr}, "cmp_raw");
     }
     default:
       DCHECK(false) << "NYI: " << type_.DebugString();
