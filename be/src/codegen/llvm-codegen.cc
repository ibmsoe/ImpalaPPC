--- conflicted
+++ resolved
@@ -61,13 +61,10 @@
 #include "common/names.h"
 
 using namespace llvm;
-<<<<<<< HEAD
+using namespace strings;
 using llvm::legacy::FunctionPassManager;
 using llvm::legacy::PassManager;
 
-=======
-using namespace strings;
->>>>>>> d3993edb
 using std::fstream;
 
 DEFINE_bool(print_llvm_ir_instruction_count, false,
@@ -181,13 +178,8 @@
 	memBuffer = std::move(BufferOrErr.get());
   }
 
-<<<<<<< HEAD
-  COUNTER_ADD(codegen->module_file_size_, memBuffer.get()->getBufferSize());
+  COUNTER_ADD(codegen->module_bitcode_size_, memBuffer.get()->getBufferSize());
   return LoadModuleFromMemory(codegen, memBuffer.get(), file, module);
-=======
-  COUNTER_ADD(codegen->module_bitcode_size_, file_buffer->getBufferSize());
-  return LoadModuleFromMemory(codegen, file_buffer.get(), file, module);
->>>>>>> d3993edb
 }
 
 Status LlvmCodeGen::LoadModuleFromMemory(LlvmCodeGen* codegen, MemoryBuffer* module_ir,
@@ -349,12 +341,8 @@
 LlvmCodeGen::~LlvmCodeGen() {
   for (set<Function*>::iterator iter = jitted_functions_.begin();
       iter != jitted_functions_.end(); ++iter) {
-<<<<<<< HEAD
 //    execution_engine_->freeMachineCodeForFunction(iter->first);
-      LLVMFreeMachineCodeForFunction(wrap(execution_engine_.get()), wrap(iter->first));
-=======
-    execution_engine_->freeMachineCodeForFunction(*iter);
->>>>>>> d3993edb
+      LLVMFreeMachineCodeForFunction(wrap(execution_engine_.get()), wrap(*iter));
   }
 }
 
@@ -581,22 +569,7 @@
   DCHECK(caller->getParent() == module_);
   DCHECK(caller != NULL);
   DCHECK(new_fn != NULL);
-<<<<<<< HEAD
-
-  if (!update_in_place) {
-    caller = CloneFunction(caller);
-  } else if (jitted_functions_.find(caller) != jitted_functions_.end()) {
-    // This function is already dynamically linked, unlink it.
-//    execution_engine_->freeMachineCodeForFunction(caller);
-      LLVMFreeMachineCodeForFunction(wrap(execution_engine_.get()), wrap(caller));
-
-    jitted_functions_.erase(caller);
-  }
-
-  *replaced = 0;
-=======
   int replaced = 0;
->>>>>>> d3993edb
   for (inst_iterator iter = inst_begin(caller); iter != inst_end(caller); ++iter) {
     Instruction* instr = &*iter;
     // look for call instructions
