--- conflicted
+++ resolved
@@ -519,15 +519,9 @@
       }
 
       Function* get_ctx_fn =
-<<<<<<< HEAD
-          codegen->GetFunction(IRFunction::HDFS_SCANNER_GET_CONJUNCT_CTX);
+          codegen->GetFunction(IRFunction::HDFS_SCANNER_GET_CONJUNCT_CTX, false);
       Value* ctx = builder.CreateCall(
           get_ctx_fn, {this_arg, codegen->GetIntConstant(TYPE_INT, conjunct_idx)});
-=======
-          codegen->GetFunction(IRFunction::HDFS_SCANNER_GET_CONJUNCT_CTX, false);
-      Value* ctx = builder.CreateCall2(
-          get_ctx_fn, this_arg, codegen->GetIntConstant(TYPE_INT, conjunct_idx));
->>>>>>> d3993edb
 
       Value* conjunct_args[] = {ctx, tuple_row_arg};
       CodegenAnyVal result = CodegenAnyVal::CreateCallWrapped(
